# Copyright 2018 The TensorFlow Probability Authors.
#
# Licensed under the Apache License, Version 2.0 (the "License");
# you may not use this file except in compliance with the License.
# You may obtain a copy of the License at
#
#     http://www.apache.org/licenses/LICENSE-2.0
#
# Unless required by applicable law or agreed to in writing, software
# distributed under the License is distributed on an "AS IS" BASIS,
# WITHOUT WARRANTIES OR CONDITIONS OF ANY KIND, either express or implied.
# See the License for the specific language governing permissions and
# limitations under the License.
# ============================================================================
"""Base classes for probability distributions."""

from __future__ import absolute_import
from __future__ import division
from __future__ import print_function

import abc
import collections
import contextlib
import inspect
import types
import decorator

import numpy as np
import six
import tensorflow.compat.v2 as tf

from tensorflow_probability.python.distributions import kullback_leibler
from tensorflow_probability.python.distributions.internal import slicing
from tensorflow_probability.python.internal import assert_util
from tensorflow_probability.python.internal import distribution_util
from tensorflow_probability.python.internal import dtype_util
from tensorflow_probability.python.internal import name_util
from tensorflow_probability.python.internal import tensorshape_util
from tensorflow.python.util import nest  # pylint: disable=g-direct-tensorflow-import
from tensorflow.python.util import tf_inspect  # pylint: disable=g-direct-tensorflow-import


__all__ = [
    'Distribution',
]

_DISTRIBUTION_PUBLIC_METHOD_WRAPPERS = [
    'batch_shape',
    'batch_shape_tensor',
    'cdf',
    'covariance',
    'cross_entropy',
    'entropy',
    'event_shape',
    'event_shape_tensor',
    'kl_divergence',
    'log_cdf',
    'log_prob',
    'log_survival_function',
    'mean',
    'mode',
    'prob',
    'sample',
    'stddev',
    'survival_function',
    'variance',
]


_ALWAYS_COPY_PUBLIC_METHOD_WRAPPERS = ['kl_divergence', 'cross_entropy']


UNSET_VALUE = object()


JAX_MODE = False  # Overwritten by rewrite script.


@six.add_metaclass(abc.ABCMeta)
class _BaseDistribution(tf.Module):
  """Abstract base class needed for resolving subclass hierarchy."""
  pass


def _copy_fn(fn):
  """Create a deep copy of fn.

  Args:
    fn: a callable

  Returns:
    A `FunctionType`: a deep copy of fn.

  Raises:
    TypeError: if `fn` is not a callable.
  """
  if not callable(fn):
    raise TypeError('fn is not callable: {}'.format(fn))
  # The blessed way to copy a function. copy.deepcopy fails to create a
  # non-reference copy. Since:
  #   types.FunctionType == type(lambda: None),
  # and the docstring for the function type states:
  #
  #   function(code, globals[, name[, argdefs[, closure]]])
  #
  #   Create a function object from a code object and a dictionary.
  #   ...
  #
  # Here we can use this to create a new function with the old function's
  # code, globals, closure, etc.
  return types.FunctionType(
      code=fn.__code__, globals=fn.__globals__,
      name=fn.__name__, argdefs=fn.__defaults__,
      closure=fn.__closure__)


def _update_docstring(old_str, append_str):
  """Update old_str by inserting append_str just before the 'Args:' section."""
  old_str = old_str or ''
  old_str_lines = old_str.split('\n')

  # Step 0: Prepend spaces to all lines of append_str. This is
  # necessary for correct markdown generation.
  append_str = '\n'.join('    %s' % line for line in append_str.split('\n'))

  # Step 1: Find mention of 'Args':
  has_args_ix = [
      ix for ix, line in enumerate(old_str_lines)
      if line.strip().lower() == 'args:']
  if has_args_ix:
    final_args_ix = has_args_ix[-1]
    return ('\n'.join(old_str_lines[:final_args_ix])
            + '\n\n' + append_str + '\n\n'
            + '\n'.join(old_str_lines[final_args_ix:]))
  else:
    return old_str + '\n\n' + append_str


def _convert_to_tensor(value, dtype=None, dtype_hint=None, name=None):
  """Converts the given `value` to a (structure of) `Tensor`.

  This function converts Python objects of various types to a (structure of)
  `Tensor` objects. It accepts `Tensor` objects, numpy arrays, Python lists, and
  Python scalars. For example:

  Args:
    value: An object whose structure matches that of `dtype ` and/or
      `dtype_hint` and for which each leaf has a registered `Tensor` conversion
      function.
    dtype: Optional (structure of) element type for the returned tensor. If
      missing, the type is inferred from the type of `value`.
    dtype_hint: Optional (structure of) element type for the returned tensor,
      used when dtype is None. In some cases, a caller may not have a dtype in
      mind when converting to a tensor, so dtype_hint can be used as a soft
      preference.  If the conversion to `dtype_hint` is not possible, this
      argument has no effect.
    name: Optional name to use if a new `Tensor` is created.

  Returns:
    tensor: A (structure of) `Tensor` based on `value`.

  Raises:
    TypeError: If no conversion function is registered for `value` to `dtype`.
    RuntimeError: If a registered conversion function returns an invalid value.
    ValueError: If the `value` is a tensor not of given `dtype` in graph mode.
  """
  if (tf.nest.is_nested(dtype) or
      tf.nest.is_nested(dtype_hint)):
    if dtype is None:
      fn = lambda v, dh: tf.convert_to_tensor(v, dtype_hint=dh, name=name)
      return nest.map_structure_up_to(dtype_hint, fn, value, dtype_hint,
                                      # Allow list<->tuple conflation.
                                      check_types=False)
    elif dtype_hint is None:
      fn = lambda v, d: tf.convert_to_tensor(v, dtype=d, name=name)
      return nest.map_structure_up_to(dtype, fn, value, dtype,
                                      check_types=False)
    else:
      fn = lambda v, d, dh: tf.convert_to_tensor(  # pylint: disable=g-long-lambda
          v, dtype=d, dtype_hint=dh, name=name)
      return nest.map_structure_up_to(dtype, fn, value, dtype, dtype_hint,
                                      check_types=False, expand_composites=True)
  return tf.convert_to_tensor(
      value, dtype=dtype, dtype_hint=dtype_hint, name=name)


def _remove_dict_keys_with_value(dict_, val):
  """Removes `dict` keys which have have `self` as value."""
  return {k: v for k, v in dict_.items() if v is not val}


class _DistributionMeta(abc.ABCMeta):
  """Helper metaclass for tfp.Distribution."""

  def __new__(mcs, classname, baseclasses, attrs):
    """Control the creation of subclasses of the Distribution class.

    The main purpose of this method is to properly propagate docstrings
    from private Distribution methods, like `_log_prob`, into their
    public wrappers as inherited by the Distribution base class
    (e.g. `log_prob`).

    Args:
      classname: The name of the subclass being created.
      baseclasses: A tuple of parent classes.
      attrs: A dict mapping new attributes to their values.

    Returns:
      The class object.

    Raises:
      TypeError: If `Distribution` is not a subclass of `BaseDistribution`, or
        the new class is derived via multiple inheritance and the first
        parent class is not a subclass of `BaseDistribution`.
      AttributeError:  If `Distribution` does not implement e.g. `log_prob`.
      ValueError:  If a `Distribution` public method lacks a docstring.
    """
    if not baseclasses:  # Nothing to be done for Distribution
      raise TypeError('Expected non-empty baseclass. Does Distribution '
                      'not subclass _BaseDistribution?')
    which_base = [
        base for base in baseclasses
        if base == _BaseDistribution or issubclass(base, Distribution)]
    base = which_base[0] if which_base else None
    if base is None or base == _BaseDistribution:
      # Nothing to be done for Distribution or unrelated subclass.
      return super(_DistributionMeta, mcs).__new__(
          mcs, classname, baseclasses, attrs)
    if not issubclass(base, Distribution):
      raise TypeError('First parent class declared for {} must be '
                      'Distribution, but saw "{}"'.format(
                          classname, base.__name__))
    for attr in _DISTRIBUTION_PUBLIC_METHOD_WRAPPERS:
      if attr in attrs:
        # The method is being overridden, do not update its docstring.
        continue
      special_attr = '_{}'.format(attr)
      class_attr_value = attrs.get(attr, None)
      base_attr_value = getattr(base, attr, None)
      if not base_attr_value:
        raise AttributeError(
            'Internal error: expected base class "{}" to '
            'implement method "{}"'.format(base.__name__, attr))
      class_special_attr_value = attrs.get(special_attr, None)
      class_special_attr_docstring = (
          None if class_special_attr_value is None else
          tf_inspect.getdoc(class_special_attr_value))
      if (class_special_attr_docstring or
          attr in _ALWAYS_COPY_PUBLIC_METHOD_WRAPPERS):
        class_attr_value = _copy_fn(base_attr_value)
        attrs[attr] = class_attr_value

      if not class_special_attr_docstring:
        # No docstring to append.
        continue
      class_attr_docstring = tf_inspect.getdoc(base_attr_value)
      if class_attr_docstring is None:
        raise ValueError(
            'Expected base class fn to contain a docstring: {}.{}'.format(
                base.__name__, attr))
      class_attr_value.__doc__ = _update_docstring(
          class_attr_value.__doc__,
          'Additional documentation from `{}`:\n\n{}'.format(
              classname, class_special_attr_docstring))

    # Now we'll intercept the default __init__ if it exists.
    default_init = attrs.get('__init__', None)
    if default_init is None:
      # The class has no __init__ because its abstract. (And we won't add one.)
      return super(_DistributionMeta, mcs).__new__(
          mcs, classname, baseclasses, attrs)

    # pylint: disable=protected-access
    # For a comparison of different methods for wrapping functions, see:
    # https://hynek.me/articles/decorators/
    @decorator.decorator
    def wrapped_init(wrapped, self_, *args, **kwargs):
      """A 'master `__init__`' which is always called."""
      # We can't use `wrapped` because it results in a self reference which
      # confounds `tf.function`.
      del wrapped
      # Note: if we ever want to have things set in `self` before `__init__` is
      # called, here is the place to do it.
      self_._parameters = None
      default_init(self_, *args, **kwargs)
      # Note: if we ever want to override things set in `self` by subclass
      # `__init__`, here is the place to do it.
      if self_._parameters is None:
        # We prefer subclasses will set `parameters = dict(locals())` because
        # this has nearly zero overhead. However, failing to do this, we will
        # resolve the input arguments dynamically and only when needed.
        dummy_self = tuple()
        self_._parameters = self_._no_dependency(lambda: (  # pylint: disable=g-long-lambda
            _remove_dict_keys_with_value(
                inspect.getcallargs(default_init, dummy_self, *args, **kwargs),
                dummy_self)))
      elif hasattr(self_._parameters, 'pop'):
        self_._parameters = self_._no_dependency(
            _remove_dict_keys_with_value(self_._parameters, self_))
    # pylint: enable=protected-access

    attrs['__init__'] = wrapped_init(default_init)  # pylint: disable=no-value-for-parameter,assignment-from-no-return
    return super(_DistributionMeta, mcs).__new__(
        mcs, classname, baseclasses, attrs)


@six.add_metaclass(_DistributionMeta)
class Distribution(_BaseDistribution):
  """A generic probability distribution base class.

  `Distribution` is a base class for constructing and organizing properties
  (e.g., mean, variance) of random variables (e.g, Bernoulli, Gaussian).

  #### Subclassing

  Subclasses are expected to implement a leading-underscore version of the
  same-named function. The argument signature should be identical except for
  the omission of `name='...'`. For example, to enable `log_prob(value,
  name='log_prob')` a subclass should implement `_log_prob(value)`.

  Subclasses can append to public-level docstrings by providing
  docstrings for their method specializations. For example:

  ```python
  @distribution_util.AppendDocstring('Some other details.')
  def _log_prob(self, value):
    ...
  ```

  would add the string "Some other details." to the `log_prob` function
  docstring. This is implemented as a simple decorator to avoid python
  linter complaining about missing Args/Returns/Raises sections in the
  partial docstrings.

  #### Broadcasting, batching, and shapes

  All distributions support batches of independent distributions of that type.
  The batch shape is determined by broadcasting together the parameters.

  The shape of arguments to `__init__`, `cdf`, `log_cdf`, `prob`, and
  `log_prob` reflect this broadcasting, as does the return value of `sample` and
  `sample_n`.

  `sample_n_shape = [n] + batch_shape + event_shape`, where `sample_n_shape` is
  the shape of the `Tensor` returned from `sample_n`, `n` is the number of
  samples, `batch_shape` defines how many independent distributions there are,
  and `event_shape` defines the shape of samples from each of those independent
  distributions. Samples are independent along the `batch_shape` dimensions, but
  not necessarily so along the `event_shape` dimensions (depending on the
  particulars of the underlying distribution).

  Using the `Uniform` distribution as an example:

  ```python
  minval = 3.0
  maxval = [[4.0, 6.0],
            [10.0, 12.0]]

  # Broadcasting:
  # This instance represents 4 Uniform distributions. Each has a lower bound at
  # 3.0 as the `minval` parameter was broadcasted to match `maxval`'s shape.
  u = Uniform(minval, maxval)

  # `event_shape` is `TensorShape([])`.
  event_shape = u.event_shape
  # `event_shape_t` is a `Tensor` which will evaluate to [].
  event_shape_t = u.event_shape_tensor()

  # Sampling returns a sample per distribution. `samples` has shape
  # [5, 2, 2], which is [n] + batch_shape + event_shape, where n=5,
  # batch_shape=[2, 2], and event_shape=[].
  samples = u.sample_n(5)

  # The broadcasting holds across methods. Here we use `cdf` as an example. The
  # same holds for `log_cdf` and the likelihood functions.

  # `cum_prob` has shape [2, 2] as the `value` argument was broadcasted to the
  # shape of the `Uniform` instance.
  cum_prob_broadcast = u.cdf(4.0)

  # `cum_prob`'s shape is [2, 2], one per distribution. No broadcasting
  # occurred.
  cum_prob_per_dist = u.cdf([[4.0, 5.0],
                             [6.0, 7.0]])

  # INVALID as the `value` argument is not broadcastable to the distribution's
  # shape.
  cum_prob_invalid = u.cdf([4.0, 5.0, 6.0])
  ```

  #### Shapes

  There are three important concepts associated with TensorFlow Distributions
  shapes:

  - Event shape describes the shape of a single draw from the distribution;
    it may be dependent across dimensions. For scalar distributions, the event
    shape is `[]`. For a 5-dimensional MultivariateNormal, the event shape is
    `[5]`.
  - Batch shape describes independent, not identically distributed draws, aka a
    "collection" or "bunch" of distributions.
  - Sample shape describes independent, identically distributed draws of batches
    from the distribution family.

  The event shape and the batch shape are properties of a Distribution object,
  whereas the sample shape is associated with a specific call to `sample` or
  `log_prob`.

  For detailed usage examples of TensorFlow Distributions shapes, see
  [this tutorial](
  https://github.com/tensorflow/probability/blob/master/tensorflow_probability/examples/jupyter_notebooks/Understanding_TensorFlow_Distributions_Shapes.ipynb)

  #### Parameter values leading to undefined statistics or distributions.

  Some distributions do not have well-defined statistics for all initialization
  parameter values. For example, the beta distribution is parameterized by
  positive real numbers `concentration1` and `concentration0`, and does not have
  well-defined mode if `concentration1 < 1` or `concentration0 < 1`.

  The user is given the option of raising an exception or returning `NaN`.

  ```python
  a = tf.exp(tf.matmul(logits, weights_a))
  b = tf.exp(tf.matmul(logits, weights_b))

  # Will raise exception if ANY batch member has a < 1 or b < 1.
  dist = distributions.beta(a, b, allow_nan_stats=False)
  mode = dist.mode().eval()

  # Will return NaN for batch members with either a < 1 or b < 1.
  dist = distributions.beta(a, b, allow_nan_stats=True)  # Default behavior
  mode = dist.mode().eval()
  ```

  In all cases, an exception is raised if *invalid* parameters are passed, e.g.

  ```python
  # Will raise an exception if any Op is run.
  negative_a = -1.0 * a  # beta distribution by definition has a > 0.
  dist = distributions.beta(negative_a, b, allow_nan_stats=True)
  dist.mean().eval()
  ```

  """

  def __init__(self,
               dtype,
               reparameterization_type,
               validate_args,
               allow_nan_stats,
               parameters=None,
               graph_parents=None,
               name=None):
    """Constructs the `Distribution`.

    **This is a private method for subclass use.**

    Args:
      dtype: The type of the event samples. `None` implies no type-enforcement.
      reparameterization_type: Instance of `ReparameterizationType`.
        If `tfd.FULLY_REPARAMETERIZED`, then samples from the distribution are
        fully reparameterized, and straight-through gradients are supported.
        If `tfd.NOT_REPARAMETERIZED`, then samples from the distribution are not
        fully reparameterized, and straight-through gradients are either
        partially unsupported or are not supported at all.
      validate_args: Python `bool`, default `False`. When `True` distribution
        parameters are checked for validity despite possibly degrading runtime
        performance. When `False` invalid inputs may silently render incorrect
        outputs.
      allow_nan_stats: Python `bool`, default `True`. When `True`, statistics
        (e.g., mean, mode, variance) use the value "`NaN`" to indicate the
        result is undefined. When `False`, an exception is raised if one or
        more of the statistic's batch members are undefined.
      parameters: Python `dict` of parameters used to instantiate this
        `Distribution`.
      graph_parents: Python `list` of graph prerequisites of this
        `Distribution`.
      name: Python `str` name prefixed to Ops created by this class. Default:
        subclass name.

    Raises:
      ValueError: if any member of graph_parents is `None` or not a `Tensor`.
    """
    if not name:
      name = type(self).__name__
      name = name_util.camel_to_lower_snake(name)
    name = name_util.get_name_scope_name(name)
    name = name_util.strip_invalid_chars(name)
    super(Distribution, self).__init__(name=name)
    self._name = name

    graph_parents = [] if graph_parents is None else graph_parents
    for i, t in enumerate(graph_parents):
      if t is None or not tf.is_tensor(t):
        raise ValueError('Graph parent item %d is not a Tensor; %s.' % (i, t))
    self._dtype = dtype
    self._reparameterization_type = reparameterization_type
    self._allow_nan_stats = allow_nan_stats
    self._validate_args = validate_args
    self._parameters = self._no_dependency(parameters)
    self._parameters_sanitized = False
    self._graph_parents = graph_parents
    self._initial_parameter_control_dependencies = tuple(
        d for d in self._parameter_control_dependencies(is_init=True)
        if d is not None)
    if self._initial_parameter_control_dependencies:
      self._initial_parameter_control_dependencies = (
          tf.group(*self._initial_parameter_control_dependencies),)

  @classmethod
  def param_shapes(cls, sample_shape, name='DistributionParamShapes'):
    """Shapes of parameters given the desired shape of a call to `sample()`.

    This is a class method that describes what key/value arguments are required
    to instantiate the given `Distribution` so that a particular shape is
    returned for that instance's call to `sample()`.

    Subclasses should override class method `_param_shapes`.

    Args:
      sample_shape: `Tensor` or python list/tuple. Desired shape of a call to
        `sample()`.
      name: name to prepend ops with.

    Returns:
      `dict` of parameter name to `Tensor` shapes.
    """
    with tf.name_scope(name):
      return cls._param_shapes(sample_shape)

  @classmethod
  def param_static_shapes(cls, sample_shape):
    """param_shapes with static (i.e. `TensorShape`) shapes.

    This is a class method that describes what key/value arguments are required
    to instantiate the given `Distribution` so that a particular shape is
    returned for that instance's call to `sample()`. Assumes that the sample's
    shape is known statically.

    Subclasses should override class method `_param_shapes` to return
    constant-valued tensors when constant values are fed.

    Args:
      sample_shape: `TensorShape` or python list/tuple. Desired shape of a call
        to `sample()`.

    Returns:
      `dict` of parameter name to `TensorShape`.

    Raises:
      ValueError: if `sample_shape` is a `TensorShape` and is not fully defined.
    """
    if isinstance(sample_shape, tf.TensorShape):
      if not tensorshape_util.is_fully_defined(sample_shape):
        raise ValueError('TensorShape sample_shape must be fully defined')
      sample_shape = tensorshape_util.as_list(sample_shape)

    params = cls.param_shapes(sample_shape)

    static_params = {}
    for name, shape in params.items():
      static_shape = tf.get_static_value(shape)
      if static_shape is None:
        raise ValueError(
            'sample_shape must be a fully-defined TensorShape or list/tuple')
      static_params[name] = tf.TensorShape(static_shape)

    return static_params

  @staticmethod
  def _param_shapes(sample_shape):
    raise NotImplementedError('_param_shapes not implemented')

  @property
  def name(self):
    """Name prepended to all ops created by this `Distribution`."""
    return self._name if hasattr(self, '_name') else None

  @property
  def dtype(self):
    """The `DType` of `Tensor`s handled by this `Distribution`."""
    return self._dtype if hasattr(self, '_dtype') else None

  @property
  def parameters(self):
    """Dictionary of parameters used to instantiate this `Distribution`."""
    # Remove 'self', '__class__', or other special variables. These can appear
    # if the subclass used: `parameters = dict(locals())`.
    if (not hasattr(self, '_parameters_sanitized') or
        not self._parameters_sanitized):
      p = self._parameters() if callable(self._parameters) else self._parameters
      self._parameters = self._no_dependency({
          k: v for k, v in p.items()
          if not k.startswith('__') and v is not self})
      self._parameters_sanitized = True
    return dict(self._parameters)

  @classmethod
  def _params_event_ndims(cls):
    """Returns a dict mapping constructor argument names to per-event rank.

    Distributions may implement this method to provide support for slicing
    (`__getitem__`) on the batch axes.

    Examples: Normal has scalar parameters, so would return
    `{'loc': 0, 'scale': 0}`. On the other hand, MultivariateNormalTriL has
    vector loc and matrix scale, so returns `{'loc': 1, 'scale_tril': 2}`. When
    a distribution accepts multiple parameterizations, either all possible
    parameters may be specified by the dict, e.g. Bernoulli returns
    `{'logits': 0, 'probs': 0}`, or if convenient only the parameters relevant
    to this instance may be specified.

    Parameter dtypes are inferred from Tensor attributes on the distribution
    where available, e.g. `bernoulli.probs`, 'mvn.scale_tril', falling back with
    a warning to the dtype of the distribution.

    Returns:
      params_event_ndims: Per-event parameter ranks, a `str->int dict`.
    """
    raise NotImplementedError(
        '{} does not support batch slicing; must implement '
        '_params_event_ndims.'.format(cls))

  def __getitem__(self, slices):
    """Slices the batch axes of this distribution, returning a new instance.

    ```python
    b = tfd.Bernoulli(logits=tf.zeros([3, 5, 7, 9]))
    b.batch_shape  # => [3, 5, 7, 9]
    b2 = b[:, tf.newaxis, ..., -2:, 1::2]
    b2.batch_shape  # => [3, 1, 5, 2, 4]

    x = tf.random.normal([5, 3, 2, 2])
    cov = tf.matmul(x, x, transpose_b=True)
    chol = tf.cholesky(cov)
    loc = tf.random.normal([4, 1, 3, 1])
    mvn = tfd.MultivariateNormalTriL(loc, chol)
    mvn.batch_shape  # => [4, 5, 3]
    mvn.event_shape  # => [2]
    mvn2 = mvn[:, 3:, ..., ::-1, tf.newaxis]
    mvn2.batch_shape  # => [4, 2, 3, 1]
    mvn2.event_shape  # => [2]
    ```

    Args:
      slices: slices from the [] operator

    Returns:
      dist: A new `tfd.Distribution` instance with sliced parameters.
    """
    return slicing.batch_slice(self, self._params_event_ndims(), {}, slices)

  def __iter__(self):
    raise TypeError('{!r} object is not iterable'.format(type(self).__name__))

  @property
  def reparameterization_type(self):
    """Describes how samples from the distribution are reparameterized.

    Currently this is one of the static instances
    `tfd.FULLY_REPARAMETERIZED` or `tfd.NOT_REPARAMETERIZED`.

    Returns:
      An instance of `ReparameterizationType`.
    """
    return self._reparameterization_type

  @property
  def allow_nan_stats(self):
    """Python `bool` describing behavior when a stat is undefined.

    Stats return +/- infinity when it makes sense. E.g., the variance of a
    Cauchy distribution is infinity. However, sometimes the statistic is
    undefined, e.g., if a distribution's pdf does not achieve a maximum within
    the support of the distribution, the mode is undefined. If the mean is
    undefined, then by definition the variance is undefined. E.g. the mean for
    Student's T for df = 1 is undefined (no clear way to say it is either + or -
    infinity), so the variance = E[(X - mean)**2] is also undefined.

    Returns:
      allow_nan_stats: Python `bool`.
    """
    return self._allow_nan_stats

  @property
  def validate_args(self):
    """Python `bool` indicating possibly expensive checks are enabled."""
    return self._validate_args

  def copy(self, **override_parameters_kwargs):
    """Creates a deep copy of the distribution.

    Note: the copy distribution may continue to depend on the original
    initialization arguments.

    Args:
      **override_parameters_kwargs: String/value dictionary of initialization
        arguments to override with new values.

    Returns:
      distribution: A new instance of `type(self)` initialized from the union
        of self.parameters and override_parameters_kwargs, i.e.,
        `dict(self.parameters, **override_parameters_kwargs)`.
    """
    try:
      # We want track provenance from origin variables, so we use batch_slice
      # if this distribution supports slicing. See the comment on
      # PROVENANCE_ATTR in slicing.py
      return slicing.batch_slice(self, self._params_event_ndims(),
                                 override_parameters_kwargs, Ellipsis)
    except NotImplementedError:
      parameters = dict(self.parameters, **override_parameters_kwargs)
      d = type(self)(**parameters)
      # pylint: disable=protected-access
      d._parameters = parameters
      d._parameters_sanitized = True
      # pylint: enable=protected-access
      return d

  def _batch_shape_tensor(self):
    raise NotImplementedError(
        'batch_shape_tensor is not implemented: {}'.format(type(self).__name__))

  def batch_shape_tensor(self, name='batch_shape_tensor'):
    """Shape of a single sample from a single event index as a 1-D `Tensor`.

    The batch dimensions are indexes into independent, non-identical
    parameterizations of this distribution.

    Args:
      name: name to give to the op

    Returns:
      batch_shape: `Tensor`.
    """
    with self._name_and_control_scope(name):
      if tensorshape_util.is_fully_defined(self.batch_shape):
        v = tensorshape_util.as_list(self.batch_shape)
      else:
        v = self._batch_shape_tensor()
      return tf.identity(tf.convert_to_tensor(v, dtype_hint=tf.int32),
                         name='batch_shape')

  def _batch_shape(self):
    return None

  @property
  def batch_shape(self):
    """Shape of a single sample from a single event index as a `TensorShape`.

    May be partially defined or unknown.

    The batch dimensions are indexes into independent, non-identical
    parameterizations of this distribution.

    Returns:
      batch_shape: `TensorShape`, possibly unknown.
    """
    return tf.TensorShape(self._batch_shape())

  def _event_shape_tensor(self):
    raise NotImplementedError(
        'event_shape_tensor is not implemented: {}'.format(type(self).__name__))

  def event_shape_tensor(self, name='event_shape_tensor'):
    """Shape of a single sample from a single batch as a 1-D int32 `Tensor`.

    Args:
      name: name to give to the op

    Returns:
      event_shape: `Tensor`.
    """
    with self._name_and_control_scope(name):
      if tensorshape_util.is_fully_defined(self.event_shape):
        v = tensorshape_util.as_list(self.event_shape)
      else:
        v = self._event_shape_tensor()
      return tf.identity(tf.convert_to_tensor(v, dtype_hint=tf.int32),
                         name='event_shape')

  def _event_shape(self):
    return None

  @property
  def event_shape(self):
    """Shape of a single sample from a single batch as a `TensorShape`.

    May be partially defined or unknown.

    Returns:
      event_shape: `TensorShape`, possibly unknown.
    """
    return tf.TensorShape(self._event_shape())

  def is_scalar_event(self, name='is_scalar_event'):
    """Indicates that `event_shape == []`.

    Args:
      name: Python `str` prepended to names of ops created by this function.

    Returns:
      is_scalar_event: `bool` scalar `Tensor`.
    """
    with self._name_and_control_scope(name):
      return tf.convert_to_tensor(
          self._is_scalar_helper(self.event_shape, self.event_shape_tensor),
          name='is_scalar_event')

  def is_scalar_batch(self, name='is_scalar_batch'):
    """Indicates that `batch_shape == []`.

    Args:
      name: Python `str` prepended to names of ops created by this function.

    Returns:
      is_scalar_batch: `bool` scalar `Tensor`.
    """
    with self._name_and_control_scope(name):
      return tf.convert_to_tensor(
          self._is_scalar_helper(self.batch_shape, self.batch_shape_tensor),
          name='is_scalar_batch')

  def _sample_n(self, n, seed=None, **kwargs):
    raise NotImplementedError('sample_n is not implemented: {}'.format(
        type(self).__name__))

  def _call_sample_n(self, sample_shape, seed, name, **kwargs):
    """Wrapper around _sample_n."""
    with self._name_and_control_scope(name):
      if JAX_MODE and seed is None:
        raise ValueError('Must provide JAX PRNGKey as `dist.sample(seed=.)`')
      sample_shape = tf.cast(sample_shape, tf.int32, name='sample_shape')
      sample_shape, n = self._expand_sample_shape_to_vector(
          sample_shape, 'sample_shape')
      samples = self._sample_n(
          n, seed=seed() if callable(seed) else seed, **kwargs)
      batch_event_shape = tf.shape(samples)[1:]
      final_shape = tf.concat([sample_shape, batch_event_shape], 0)
      samples = tf.reshape(samples, final_shape)
      samples = self._set_sample_static_shape(samples, sample_shape)
      return samples

  def sample(self, sample_shape=(), seed=None, name='sample', **kwargs):
    """Generate samples of the specified shape.

    Note that a call to `sample()` without arguments will generate a single
    sample.

    Args:
      sample_shape: 0D or 1D `int32` `Tensor`. Shape of the generated samples.
      seed: Python integer or `tfp.util.SeedStream` instance, for seeding PRNG.
      name: name to give to the op.
      **kwargs: Named arguments forwarded to subclass implementation.

    Returns:
      samples: a `Tensor` with prepended dimensions `sample_shape`.
    """
    return self._call_sample_n(sample_shape, seed, name, **kwargs)

  def _call_log_prob(self, value, name, **kwargs):
    """Wrapper around _log_prob."""
    value = _convert_to_tensor(value, name='value', dtype_hint=self.dtype)
    with self._name_and_control_scope(name, value, kwargs):
      if hasattr(self, '_log_prob'):
        return self._log_prob(value, **kwargs)
      if hasattr(self, '_prob'):
        return tf.math.log(self._prob(value, **kwargs))
      raise NotImplementedError('log_prob is not implemented: {}'.format(
          type(self).__name__))

  def log_prob(self, value, name='log_prob', **kwargs):
    """Log probability density/mass function.

    Args:
      value: `float` or `double` `Tensor`.
      name: Python `str` prepended to names of ops created by this function.
      **kwargs: Named arguments forwarded to subclass implementation.

    Returns:
      log_prob: a `Tensor` of shape `sample_shape(x) + self.batch_shape` with
        values of type `self.dtype`.
    """
    return self._call_log_prob(value, name, **kwargs)

  def _call_prob(self, value, name, **kwargs):
    """Wrapper around _prob."""
    value = _convert_to_tensor(value, name='value', dtype_hint=self.dtype)
    with self._name_and_control_scope(name, value, kwargs):
      if hasattr(self, '_prob'):
        return self._prob(value, **kwargs)
      if hasattr(self, '_log_prob'):
        return tf.exp(self._log_prob(value, **kwargs))
      raise NotImplementedError('prob is not implemented: {}'.format(
          type(self).__name__))

  def prob(self, value, name='prob', **kwargs):
    """Probability density/mass function.

    Args:
      value: `float` or `double` `Tensor`.
      name: Python `str` prepended to names of ops created by this function.
      **kwargs: Named arguments forwarded to subclass implementation.

    Returns:
      prob: a `Tensor` of shape `sample_shape(x) + self.batch_shape` with
        values of type `self.dtype`.
    """
    return self._call_prob(value, name, **kwargs)

  def _call_log_cdf(self, value, name, **kwargs):
    """Wrapper around _log_cdf."""
    value = _convert_to_tensor(value, name='value', dtype_hint=self.dtype)
    with self._name_and_control_scope(name, value, kwargs):
      if hasattr(self, '_log_cdf'):
        return self._log_cdf(value, **kwargs)
      if hasattr(self, '_cdf'):
        return tf.math.log(self._cdf(value, **kwargs))
      raise NotImplementedError('log_cdf is not implemented: {}'.format(
          type(self).__name__))

  def log_cdf(self, value, name='log_cdf', **kwargs):
    """Log cumulative distribution function.

    Given random variable `X`, the cumulative distribution function `cdf` is:

    ```none
    log_cdf(x) := Log[ P[X <= x] ]
    ```

    Often, a numerical approximation can be used for `log_cdf(x)` that yields
    a more accurate answer than simply taking the logarithm of the `cdf` when
    `x << -1`.

    Args:
      value: `float` or `double` `Tensor`.
      name: Python `str` prepended to names of ops created by this function.
      **kwargs: Named arguments forwarded to subclass implementation.

    Returns:
      logcdf: a `Tensor` of shape `sample_shape(x) + self.batch_shape` with
        values of type `self.dtype`.
    """
    return self._call_log_cdf(value, name, **kwargs)

  def _call_cdf(self, value, name, **kwargs):
    """Wrapper around _cdf."""
    value = _convert_to_tensor(value, name='value', dtype_hint=self.dtype)
    with self._name_and_control_scope(name, value, kwargs):
      if hasattr(self, '_cdf'):
        return self._cdf(value, **kwargs)
      if hasattr(self, '_log_cdf'):
        return tf.exp(self._log_cdf(value, **kwargs))
      raise NotImplementedError('cdf is not implemented: {}'.format(
          type(self).__name__))

  def cdf(self, value, name='cdf', **kwargs):
    """Cumulative distribution function.

    Given random variable `X`, the cumulative distribution function `cdf` is:

    ```none
    cdf(x) := P[X <= x]
    ```

    Args:
      value: `float` or `double` `Tensor`.
      name: Python `str` prepended to names of ops created by this function.
      **kwargs: Named arguments forwarded to subclass implementation.

    Returns:
      cdf: a `Tensor` of shape `sample_shape(x) + self.batch_shape` with
        values of type `self.dtype`.
    """
    return self._call_cdf(value, name, **kwargs)

  def _log_survival_function(self, value, **kwargs):
    raise NotImplementedError(
        'log_survival_function is not implemented: {}'.format(
            type(self).__name__))

  def _call_log_survival_function(self, value, name, **kwargs):
    """Wrapper around _log_survival_function."""
    value = _convert_to_tensor(value, name='value', dtype_hint=self.dtype)
    with self._name_and_control_scope(name, value, kwargs):
      try:
        return self._log_survival_function(value, **kwargs)
      except NotImplementedError as original_exception:
        try:
          return tf.math.log1p(-self.cdf(value, **kwargs))
        except NotImplementedError:
          raise original_exception

  def log_survival_function(self, value, name='log_survival_function',
                            **kwargs):
    """Log survival function.

    Given random variable `X`, the survival function is defined:

    ```none
    log_survival_function(x) = Log[ P[X > x] ]
                             = Log[ 1 - P[X <= x] ]
                             = Log[ 1 - cdf(x) ]
    ```

    Typically, different numerical approximations can be used for the log
    survival function, which are more accurate than `1 - cdf(x)` when `x >> 1`.

    Args:
      value: `float` or `double` `Tensor`.
      name: Python `str` prepended to names of ops created by this function.
      **kwargs: Named arguments forwarded to subclass implementation.

    Returns:
      `Tensor` of shape `sample_shape(x) + self.batch_shape` with values of type
        `self.dtype`.
    """
    return self._call_log_survival_function(value, name, **kwargs)

  def _survival_function(self, value, **kwargs):
    raise NotImplementedError('survival_function is not implemented: {}'.format(
        type(self).__name__))

  def _call_survival_function(self, value, name, **kwargs):
    """Wrapper around _survival_function."""
    value = _convert_to_tensor(value, name='value', dtype_hint=self.dtype)
    with self._name_and_control_scope(name, value, kwargs):
      try:
        return self._survival_function(value, **kwargs)
      except NotImplementedError as original_exception:
        try:
          return 1. - self.cdf(value, **kwargs)
        except NotImplementedError:
          raise original_exception

  def survival_function(self, value, name='survival_function', **kwargs):
    """Survival function.

    Given random variable `X`, the survival function is defined:

    ```none
    survival_function(x) = P[X > x]
                         = 1 - P[X <= x]
                         = 1 - cdf(x).
    ```

    Args:
      value: `float` or `double` `Tensor`.
      name: Python `str` prepended to names of ops created by this function.
      **kwargs: Named arguments forwarded to subclass implementation.

    Returns:
      `Tensor` of shape `sample_shape(x) + self.batch_shape` with values of type
        `self.dtype`.
    """
    return self._call_survival_function(value, name, **kwargs)

  def _entropy(self, **kwargs):
    raise NotImplementedError('entropy is not implemented: {}'.format(
        type(self).__name__))

  def entropy(self, name='entropy', **kwargs):
    """Shannon entropy in nats."""
    with self._name_and_control_scope(name):
      return self._entropy(**kwargs)

  def _mean(self, **kwargs):
    raise NotImplementedError('mean is not implemented: {}'.format(
        type(self).__name__))

  def mean(self, name='mean', **kwargs):
    """Mean."""
    with self._name_and_control_scope(name):
      return self._mean(**kwargs)

  def _quantile(self, value, **kwargs):
    raise NotImplementedError('quantile is not implemented: {}'.format(
        type(self).__name__))

  def _call_quantile(self, value, name, **kwargs):
    with self._name_and_control_scope(name):
<<<<<<< HEAD
      dtype = tf.float32 if tf.nest.is_nested(self.dtype) else self.dtype
      value = tf.convert_to_tensor(value, name='value', dtype_hint=dtype)
=======
      value = _convert_to_tensor(
          value, name='value', dtype_hint=self.dtype)
      if self.validate_args:
        value = distribution_util.with_dependencies([
            assert_util.assert_less_equal(value, tf.cast(1, value.dtype)),
            assert_util.assert_greater_equal(value, tf.cast(0, value.dtype))
        ], value)
>>>>>>> b7e0a4f2
      return self._quantile(value, **kwargs)

  def quantile(self, value, name='quantile', **kwargs):
    """Quantile function. Aka 'inverse cdf' or 'percent point function'.

    Given random variable `X` and `p in [0, 1]`, the `quantile` is:

    ```none
    quantile(p) := x such that P[X <= x] == p
    ```

    Args:
      value: `float` or `double` `Tensor`.
      name: Python `str` prepended to names of ops created by this function.
      **kwargs: Named arguments forwarded to subclass implementation.

    Returns:
      quantile: a `Tensor` of shape `sample_shape(x) + self.batch_shape` with
        values of type `self.dtype`.
    """
    return self._call_quantile(value, name, **kwargs)

  def _variance(self, **kwargs):
    raise NotImplementedError('variance is not implemented: {}'.format(
        type(self).__name__))

  def variance(self, name='variance', **kwargs):
    """Variance.

    Variance is defined as,

    ```none
    Var = E[(X - E[X])**2]
    ```

    where `X` is the random variable associated with this distribution, `E`
    denotes expectation, and `Var.shape = batch_shape + event_shape`.

    Args:
      name: Python `str` prepended to names of ops created by this function.
      **kwargs: Named arguments forwarded to subclass implementation.

    Returns:
      variance: Floating-point `Tensor` with shape identical to
        `batch_shape + event_shape`, i.e., the same shape as `self.mean()`.
    """
    with self._name_and_control_scope(name):
      try:
        return self._variance(**kwargs)
      except NotImplementedError as original_exception:
        try:
          return tf.square(self._stddev(**kwargs))
        except NotImplementedError:
          raise original_exception

  def _stddev(self, **kwargs):
    raise NotImplementedError('stddev is not implemented: {}'.format(
        type(self).__name__))

  def stddev(self, name='stddev', **kwargs):
    """Standard deviation.

    Standard deviation is defined as,

    ```none
    stddev = E[(X - E[X])**2]**0.5
    ```

    where `X` is the random variable associated with this distribution, `E`
    denotes expectation, and `stddev.shape = batch_shape + event_shape`.

    Args:
      name: Python `str` prepended to names of ops created by this function.
      **kwargs: Named arguments forwarded to subclass implementation.

    Returns:
      stddev: Floating-point `Tensor` with shape identical to
        `batch_shape + event_shape`, i.e., the same shape as `self.mean()`.
    """

    with self._name_and_control_scope(name):
      try:
        return self._stddev(**kwargs)
      except NotImplementedError as original_exception:
        try:
          return tf.sqrt(self._variance(**kwargs))
        except NotImplementedError:
          raise original_exception

  def _covariance(self, **kwargs):
    raise NotImplementedError('covariance is not implemented: {}'.format(
        type(self).__name__))

  def covariance(self, name='covariance', **kwargs):
    """Covariance.

    Covariance is (possibly) defined only for non-scalar-event distributions.

    For example, for a length-`k`, vector-valued distribution, it is calculated
    as,

    ```none
    Cov[i, j] = Covariance(X_i, X_j) = E[(X_i - E[X_i]) (X_j - E[X_j])]
    ```

    where `Cov` is a (batch of) `k x k` matrix, `0 <= (i, j) < k`, and `E`
    denotes expectation.

    Alternatively, for non-vector, multivariate distributions (e.g.,
    matrix-valued, Wishart), `Covariance` shall return a (batch of) matrices
    under some vectorization of the events, i.e.,

    ```none
    Cov[i, j] = Covariance(Vec(X)_i, Vec(X)_j) = [as above]
    ```

    where `Cov` is a (batch of) `k' x k'` matrices,
    `0 <= (i, j) < k' = reduce_prod(event_shape)`, and `Vec` is some function
    mapping indices of this distribution's event dimensions to indices of a
    length-`k'` vector.

    Args:
      name: Python `str` prepended to names of ops created by this function.
      **kwargs: Named arguments forwarded to subclass implementation.

    Returns:
      covariance: Floating-point `Tensor` with shape `[B1, ..., Bn, k', k']`
        where the first `n` dimensions are batch coordinates and
        `k' = reduce_prod(self.event_shape)`.
    """
    with self._name_and_control_scope(name):
      return self._covariance(**kwargs)

  def _mode(self, **kwargs):
    raise NotImplementedError('mode is not implemented: {}'.format(
        type(self).__name__))

  def mode(self, name='mode', **kwargs):
    """Mode."""
    with self._name_and_control_scope(name):
      return self._mode(**kwargs)

  def _cross_entropy(self, other):
    return kullback_leibler.cross_entropy(
        self, other, allow_nan_stats=self.allow_nan_stats)

  def cross_entropy(self, other, name='cross_entropy'):
    """Computes the (Shannon) cross entropy.

    Denote this distribution (`self`) by `P` and the `other` distribution by
    `Q`. Assuming `P, Q` are absolutely continuous with respect to
    one another and permit densities `p(x) dr(x)` and `q(x) dr(x)`, (Shannon)
    cross entropy is defined as:

    ```none
    H[P, Q] = E_p[-log q(X)] = -int_F p(x) log q(x) dr(x)
    ```

    where `F` denotes the support of the random variable `X ~ P`.

    Args:
      other: `tfp.distributions.Distribution` instance.
      name: Python `str` prepended to names of ops created by this function.

    Returns:
      cross_entropy: `self.dtype` `Tensor` with shape `[B1, ..., Bn]`
        representing `n` different calculations of (Shannon) cross entropy.
    """
    with self._name_and_control_scope(name):
      return self._cross_entropy(other)

  def _kl_divergence(self, other):
    return kullback_leibler.kl_divergence(
        self, other, allow_nan_stats=self.allow_nan_stats)

  def kl_divergence(self, other, name='kl_divergence'):
    """Computes the Kullback--Leibler divergence.

    Denote this distribution (`self`) by `p` and the `other` distribution by
    `q`. Assuming `p, q` are absolutely continuous with respect to reference
    measure `r`, the KL divergence is defined as:

    ```none
    KL[p, q] = E_p[log(p(X)/q(X))]
             = -int_F p(x) log q(x) dr(x) + int_F p(x) log p(x) dr(x)
             = H[p, q] - H[p]
    ```

    where `F` denotes the support of the random variable `X ~ p`, `H[., .]`
    denotes (Shannon) cross entropy, and `H[.]` denotes (Shannon) entropy.

    Args:
      other: `tfp.distributions.Distribution` instance.
      name: Python `str` prepended to names of ops created by this function.

    Returns:
      kl_divergence: `self.dtype` `Tensor` with shape `[B1, ..., Bn]`
        representing `n` different calculations of the Kullback-Leibler
        divergence.
    """
    # NOTE: We do not enter a `self._name_and_control_scope` here.  We rely on
    # `tfd.kl_divergence(self, other)` to use `_name_and_control_scope` to apply
    # assertions on both Distributions.
    #
    # Subclasses that override `Distribution.kl_divergence` or `_kl_divergence`
    # must ensure that assertions are applied for both `self` and `other`.
    return self._kl_divergence(other)

  def _default_event_space_bijector(self):
    raise NotImplementedError(
        '_default_event_space_bijector` is not implemented: {}'.format(
            type(self).__name__))

  def _experimental_default_event_space_bijector(self):
    """Bijector mapping the reals (R**n) to the event space of the distribution.

    Returns:
      event_space_bijector: `Bijector` instance or `None`.

    Distributions with continuous support have a
    `_default_event_space_bijector`, a subclass of `tfp.bijectors.Bijector`
    that maps R**n to the distribution's event space. For example, the
    `_default_event_space_bijector` of the `Beta` distribution is
    `tfb.Sigmoid()`, which maps the real line to `[0, 1]`, the support of the
    `Beta` distribution. The purpose of `_default_event_space_bijector` is
    to enable gradient descent in an unconstrained space for Variational
    Inference and Hamiltonian Monte Carlo methods. An effort has been made to
    choose bijectors such that the tails of the distribution in the
    unconstrained space are between Gaussian and Exponential. For distributions
    with discrete event space, `_default_event_space_bijector` returns `None`.
    """
    return self._default_event_space_bijector()

  def __str__(self):
    if self.batch_shape:
      maybe_batch_shape = ', batch_shape=' + _str_tensorshape(self.batch_shape)
    else:
      maybe_batch_shape = ''
    if self.event_shape:
      maybe_event_shape = ', event_shape=' + _str_tensorshape(self.event_shape)
    else:
      maybe_event_shape = ''
    if self.dtype is not None:
      maybe_dtype = ', dtype=' + _str_dtype(self.dtype)
    else:
      maybe_dtype = ''
    return ('tfp.distributions.{type_name}('
            '"{self_name}"'
            '{maybe_batch_shape}'
            '{maybe_event_shape}'
            '{maybe_dtype})'.format(
                type_name=type(self).__name__,
                self_name=self.name or '<unknown>',
                maybe_batch_shape=maybe_batch_shape,
                maybe_event_shape=maybe_event_shape,
                maybe_dtype=maybe_dtype))

  def __repr__(self):
    return ('<tfp.distributions.{type_name} '
            '\'{self_name}\''
            ' batch_shape={batch_shape}'
            ' event_shape={event_shape}'
            ' dtype={dtype}>'.format(
                type_name=type(self).__name__,
                self_name=self.name or '<unknown>',
                batch_shape=_str_tensorshape(self.batch_shape),
                event_shape=_str_tensorshape(self.event_shape),
                dtype=_str_dtype(self.dtype)))

  @contextlib.contextmanager
  def _name_and_control_scope(self, name=None, value=UNSET_VALUE, kwargs=None):
    """Helper function to standardize op scope."""
    # Note: we recieve `kwargs` and not `**kwargs` to ensure no collisions on
    # other args we choose to take in this function.
    with tf.name_scope(self.name):
      with tf.name_scope(name) as name_scope:
        deps = []
        deps.extend(self._initial_parameter_control_dependencies)
        deps.extend(self._parameter_control_dependencies(is_init=False))
        if value is not UNSET_VALUE:
          deps.extend(self._sample_control_dependencies(
              value, **({} if kwargs is None else kwargs)))
        if not deps:
          yield name_scope
          return
        with tf.control_dependencies(deps) as deps_scope:
          yield deps_scope

  def _expand_sample_shape_to_vector(self, x, name):
    """Helper to `sample` which ensures input is 1D."""
    x_static_val = tf.get_static_value(x)
    if x_static_val is None:
      prod = tf.reduce_prod(x)
    else:
      prod = np.prod(x_static_val, dtype=dtype_util.as_numpy_dtype(x.dtype))

    x = distribution_util.expand_to_vector(x, tensor_name=name)
    return x, prod

  def _set_sample_static_shape(self, x, sample_shape):
    """Helper to `sample`; sets static shape info."""
    # Set shape hints.
    sample_shape = tf.TensorShape(tf.get_static_value(sample_shape))

    ndims = tensorshape_util.rank(x.shape)
    sample_ndims = tensorshape_util.rank(sample_shape)
    batch_ndims = tensorshape_util.rank(self.batch_shape)
    event_ndims = tensorshape_util.rank(self.event_shape)

    # Infer rank(x).
    if (ndims is None and
        sample_ndims is not None and
        batch_ndims is not None and
        event_ndims is not None):
      ndims = sample_ndims + batch_ndims + event_ndims
      tensorshape_util.set_shape(x, [None] * ndims)

    # Infer sample shape.
    if ndims is not None and sample_ndims is not None:
      shape = tensorshape_util.concatenate(sample_shape,
                                           [None] * (ndims - sample_ndims))
      tensorshape_util.set_shape(x, shape)

    # Infer event shape.
    if ndims is not None and event_ndims is not None:
      shape = tf.TensorShape(
          [None]*(ndims - event_ndims)).concatenate(self.event_shape)
      tensorshape_util.set_shape(x, shape)

    # Infer batch shape.
    if batch_ndims is not None:
      if ndims is not None:
        if sample_ndims is None and event_ndims is not None:
          sample_ndims = ndims - batch_ndims - event_ndims
        elif event_ndims is None and sample_ndims is not None:
          event_ndims = ndims - batch_ndims - sample_ndims
      if sample_ndims is not None and event_ndims is not None:
        shape = tf.TensorShape([None]*sample_ndims).concatenate(
            self.batch_shape).concatenate([None]*event_ndims)
        tensorshape_util.set_shape(x, shape)

    return x

  def _is_scalar_helper(self, static_shape, dynamic_shape_fn):
    """Implementation for `is_scalar_batch` and `is_scalar_event`."""
    if tensorshape_util.rank(static_shape) is not None:
      return tensorshape_util.rank(static_shape) == 0
    shape = dynamic_shape_fn()
    if tf.compat.dimension_value(shape.shape[0]) is not None:
      # If the static_shape is correctly written then we should never execute
      # this branch. We keep it just in case there's some unimagined corner
      # case.
      return tensorshape_util.as_list(shape.shape) == [0]
    return tf.equal(tf.shape(shape)[0], 0)

  def _parameter_control_dependencies(self, is_init):
    """Returns a list of ops to be executed in members with graph deps.

    Typically subclasses override this function to return parameter specific
    assertions (eg, positivity of `scale`, etc.).

    Args:
      is_init: Python `bool` indicating that the call site is `__init__`.

    Returns:
      dependencies: `list`-like of ops to be executed in member functions with
        graph dependencies.
    """
    return ()

  def _sample_control_dependencies(self, value, **kwargs):
    """Returns a list of ops to be executed to validate distribution samples.

    The ops are executed in methods that take distribution samples as an
    argument (e.g. `log_prob` and `cdf`). They validate that `value` is
    within the support of the distribution. Typically subclasses override this
    function to return assertions specific to the distribution (e.g. samples
    from `Beta` must be between `0` and `1`). By convention, finite bounds of
    the support are considered valid samples, since `sample` may output values
    that are numerically equivalent to the bounds.

    Args:
      value: `float` or `double` `Tensor`.
      **kwargs: Additional keyword args.

    Returns:
      assertions: `list`-like of ops to be executed in member functions that
        take distribution samples as input.
    """
    return ()


class _PrettyDict(dict):
  """`dict` with stable `repr`, `str`."""

  def __str__(self):
    pairs = (': '.join([str(k), str(v)]) for k, v in sorted(self.items()))
    return '{' + ', '.join(pairs) + '}'

  def __repr__(self):
    pairs = (': '.join([repr(k), repr(v)]) for k, v in sorted(self.items()))
    return '{' + ', '.join(pairs) + '}'


def _recursively_replace_dict_for_pretty_dict(x):
  """Recursively replace `dict`s with `_PrettyDict`."""
  # We use "PrettyDict" because collections.OrderedDict repr/str has the word
  # "OrderedDict" in it. We only want to print "OrderedDict" if in fact the
  # input really is an OrderedDict.
  if isinstance(x, dict):
    return _PrettyDict({
        k: _recursively_replace_dict_for_pretty_dict(v)
        for k, v in x.items()})
  if (isinstance(x, collections.Sequence) and
      not isinstance(x, six.string_types)):
    args = (_recursively_replace_dict_for_pretty_dict(x_) for x_ in x)
    is_named_tuple = (isinstance(x, tuple) and
                      hasattr(x, '_asdict') and
                      hasattr(x, '_fields'))
    return type(x)(*args) if is_named_tuple else type(x)(args)
  if isinstance(x, collections.Mapping):
    return type(x)(**{k: _recursively_replace_dict_for_pretty_dict(v)
                      for k, v in x.items()})
  return x


def _str_tensorshape(x):
  def _str(s):
    if tensorshape_util.rank(s) is None:
      return '?'
    return str(tensorshape_util.as_list(s)).replace('None', '?')
  # Because Python2 `dict`s are unordered, we must replace them with
  # `PrettyDict`s so __str__, __repr__ are deterministic.
  x = _recursively_replace_dict_for_pretty_dict(x)
  return str(tf.nest.map_structure(_str, x)).replace('\'', '')


def _str_dtype(x):
  def _str(s):
    if s is None:
      return '?'
    return dtype_util.name(s)
  # Because Python2 `dict`s are unordered, we must replace them with
  # `PrettyDict`s so __str__, __repr__ are deterministic.
  x = _recursively_replace_dict_for_pretty_dict(x)
  return str(tf.nest.map_structure(_str, x)).replace('\'', '')<|MERGE_RESOLUTION|>--- conflicted
+++ resolved
@@ -1079,18 +1079,15 @@
 
   def _call_quantile(self, value, name, **kwargs):
     with self._name_and_control_scope(name):
-<<<<<<< HEAD
       dtype = tf.float32 if tf.nest.is_nested(self.dtype) else self.dtype
       value = tf.convert_to_tensor(value, name='value', dtype_hint=dtype)
-=======
-      value = _convert_to_tensor(
-          value, name='value', dtype_hint=self.dtype)
       if self.validate_args:
         value = distribution_util.with_dependencies([
-            assert_util.assert_less_equal(value, tf.cast(1, value.dtype)),
-            assert_util.assert_greater_equal(value, tf.cast(0, value.dtype))
+            assert_util.assert_less_equal(value, tf.cast(1, value.dtype),
+                                          message='`value` must be <= 1'),
+            assert_util.assert_greater_equal(value, tf.cast(0, value.dtype),
+                                             message='`value` must be >= 0')
         ], value)
->>>>>>> b7e0a4f2
       return self._quantile(value, **kwargs)
 
   def quantile(self, value, name='quantile', **kwargs):
